# Copyright 2022 Canonical, Ltd.
#
# This program is free software: you can redistribute it and/or modify
# it under the terms of the GNU Affero General Public License as
# published by the Free Software Foundation, either version 3 of the
# License, or (at your option) any later version.
#
# This program is distributed in the hope that it will be useful,
# but WITHOUT ANY WARRANTY; without even the implied warranty of
# MERCHANTABILITY or FITNESS FOR A PARTICULAR PURPOSE.  See the
# GNU Affero General Public License for more details.
#
# You should have received a copy of the GNU Affero General Public License
# along with this program.  If not, see <http://www.gnu.org/licenses/>.

import copy
import subprocess
import uuid
from unittest import IsolatedAsyncioTestCase, mock

from curtin.commands.extract import TrivialSourceHandler

from subiquity.common.filesystem import gaps, labels
from subiquity.common.filesystem.actions import DeviceAction
from subiquity.common.types import (
    AddPartitionV2,
    Bootloader,
    Gap,
    GapUsable,
    GuidedCapability,
    GuidedChoiceV2,
    GuidedDisallowedCapability,
    GuidedDisallowedCapabilityReason,
    GuidedStorageTargetManual,
    GuidedStorageTargetReformat,
    GuidedStorageTargetResize,
    GuidedStorageTargetUseGap,
    ModifyPartitionV2,
    Partition,
    ProbeStatus,
    ReformatDisk,
    SizingPolicy,
)
from subiquity.models.filesystem import dehumanize_size
from subiquity.models.source import CatalogEntryVariation
from subiquity.models.tests.test_filesystem import (
    FakeStorageInfo,
    make_disk,
    make_model,
    make_partition,
)
from subiquity.server import snapdapi
from subiquity.server.controllers.filesystem import (
    DRY_RUN_RESET_SIZE,
    FilesystemController,
    VariationInfo,
)
from subiquity.server.dryrun import DRConfig
from subiquitycore.snapd import AsyncSnapd, get_fake_connection
from subiquitycore.tests.mocks import make_app
from subiquitycore.tests.parameterized import parameterized
from subiquitycore.tests.util import random_string
from subiquitycore.utils import matching_dicts

bootloaders = [(bl,) for bl in list(Bootloader)]
bootloaders_and_ptables = [
    (bl, pt) for bl in list(Bootloader) for pt in ("gpt", "msdos", "vtoc")
]


default_capabilities = [
    GuidedCapability.DIRECT,
    GuidedCapability.LVM,
    GuidedCapability.LVM_LUKS,
    GuidedCapability.ZFS,
]


default_capabilities_disallowed_too_small = [
    GuidedDisallowedCapability(
        capability=cap, reason=GuidedDisallowedCapabilityReason.TOO_SMALL
    )
    for cap in default_capabilities
]


class TestSubiquityControllerFilesystem(IsolatedAsyncioTestCase):
    MOCK_PREFIX = "subiquity.server.controllers.filesystem."

    def setUp(self):
        self.app = make_app()
        self.app.opts.bootloader = "UEFI"
<<<<<<< HEAD
=======
        self.app.command_runner = mock.AsyncMock()
        self.app.report_start_event = mock.Mock()
        self.app.report_finish_event = mock.Mock()
>>>>>>> 143d8e35
        self.app.prober = mock.Mock()
        self.app.prober.get_storage = mock.AsyncMock()
        self.app.block_log_dir = "/inexistent"
        self.app.note_file_for_apport = mock.Mock()
        self.fsc = FilesystemController(app=self.app)
        self.fsc._configured = True

    async def test_probe_restricted(self):
        await self.fsc._probe_once(context=None, restricted=True)
        expected = {"blockdev", "filesystem"}
        self.app.prober.get_storage.assert_called_with(expected)

    async def test_probe_os_prober_false(self):
        self.app.opts.use_os_prober = False
        await self.fsc._probe_once(context=None, restricted=False)
        actual = self.app.prober.get_storage.call_args.args[0]
        self.assertTrue({"defaults"} <= actual)
        self.assertNotIn("os", actual)

    async def test_probe_os_prober_true(self):
        self.app.opts.use_os_prober = True
        await self.fsc._probe_once(context=None, restricted=False)
        actual = self.app.prober.get_storage.call_args.args[0]
        self.assertTrue({"defaults", "os"} <= actual)

    async def test_probe_once_fs_configured(self):
        self.fsc._configured = True
        self.fsc.queued_probe_data = None
        with mock.patch.object(self.fsc.model, "load_probe_data") as load:
            await self.fsc._probe_once(restricted=True)
        self.assertIsNone(self.fsc.queued_probe_data)
        load.assert_not_called()

    async def test_layout_no_grub_or_swap(self):
        self.fsc.model = model = make_model(Bootloader.UEFI)
        self.fsc.run_autoinstall_guided = mock.AsyncMock()

        self.fsc.ai_data = {
            "layout": {"name": "direct"},
        }

        await self.fsc.convert_autoinstall_config()
        curtin_cfg = model.render()
        self.assertNotIn("grub", curtin_cfg)
        self.assertNotIn("swap", curtin_cfg)

    @parameterized.expand(((True,), (False,)))
    async def test_layout_plus_grub(self, reorder_uefi):
        self.fsc.model = model = make_model(Bootloader.UEFI)
        self.fsc.run_autoinstall_guided = mock.AsyncMock()

        self.fsc.ai_data = {
            "layout": {"name": "direct"},
            "grub": {"reorder_uefi": reorder_uefi},
        }

        await self.fsc.convert_autoinstall_config()
        curtin_cfg = model.render()
        self.assertEqual(reorder_uefi, curtin_cfg["grub"]["reorder_uefi"])

    @mock.patch("subiquity.server.controllers.filesystem.open", mock.mock_open())
    async def test_probe_once_locked_probe_data(self):
        self.fsc._configured = False
        self.fsc.locked_probe_data = True
        self.fsc.queued_probe_data = None
        self.app.prober.get_storage = mock.AsyncMock(return_value={})
        with mock.patch.object(self.fsc.model, "load_probe_data") as load:
            await self.fsc._probe_once(restricted=True)
        self.assertEqual(self.fsc.queued_probe_data, {})
        load.assert_not_called()

    @parameterized.expand(((0,), ("1G",)))
    async def test_layout_plus_swap(self, swapsize):
        self.fsc.model = model = make_model(Bootloader.UEFI)
        self.fsc.run_autoinstall_guided = mock.AsyncMock()

        self.fsc.ai_data = {"layout": {"name": "direct"}, "swap": {"size": swapsize}}

        await self.fsc.convert_autoinstall_config()
        curtin_cfg = model.render()
        self.assertEqual(swapsize, curtin_cfg["swap"]["size"])

    @mock.patch("subiquity.server.controllers.filesystem.open", mock.mock_open())
    async def test_probe_once_unlocked_probe_data(self):
        self.fsc._configured = False
        self.fsc.locked_probe_data = False
        self.fsc.queued_probe_data = None
        self.app.prober.get_storage = mock.AsyncMock(return_value={})
        with mock.patch.object(self.fsc.model, "load_probe_data") as load:
            await self.fsc._probe_once(restricted=True)
        self.assertIsNone(self.fsc.queued_probe_data, {})
        load.assert_called_once_with({})

    async def test_v2_reset_POST_no_queued_data(self):
        self.fsc.queued_probe_data = None
        with mock.patch.object(self.fsc.model, "load_probe_data") as load:
            await self.fsc.v2_reset_POST()
        load.assert_not_called()

    async def test_v2_reset_POST_queued_data(self):
        self.fsc.queued_probe_data = {}
        with mock.patch.object(self.fsc.model, "load_probe_data") as load:
            await self.fsc.v2_reset_POST()
        load.assert_called_once_with({})

    async def test_v2_ensure_transaction_POST(self):
        self.fsc.locked_probe_data = False
        await self.fsc.v2_ensure_transaction_POST()
        self.assertTrue(self.fsc.locked_probe_data)

    async def test_v2_reformat_disk_POST(self):
        self.fsc.locked_probe_data = False
        with mock.patch.object(self.fsc, "reformat") as reformat:
            await self.fsc.v2_reformat_disk_POST(ReformatDisk(disk_id="dev-sda"))
        self.assertTrue(self.fsc.locked_probe_data)
        reformat.assert_called_once()

    @mock.patch(MOCK_PREFIX + "boot.is_boot_device", mock.Mock(return_value=True))
    async def test_v2_add_boot_partition_POST_existing_bootloader(self):
        self.fsc.locked_probe_data = False
        with mock.patch.object(self.fsc, "add_boot_disk") as add_boot_disk:
            with self.assertRaisesRegex(ValueError, r"already\ has\ bootloader"):
                await self.fsc.v2_add_boot_partition_POST("dev-sda")
        self.assertTrue(self.fsc.locked_probe_data)
        add_boot_disk.assert_not_called()

    @mock.patch(MOCK_PREFIX + "boot.is_boot_device", mock.Mock(return_value=False))
    @mock.patch(MOCK_PREFIX + "DeviceAction.supported", mock.Mock(return_value=[]))
    async def test_v2_add_boot_partition_POST_not_supported(self):
        self.fsc.locked_probe_data = False
        with mock.patch.object(self.fsc, "add_boot_disk") as add_boot_disk:
            with self.assertRaisesRegex(ValueError, r"does\ not\ support\ boot"):
                await self.fsc.v2_add_boot_partition_POST("dev-sda")
        self.assertTrue(self.fsc.locked_probe_data)
        add_boot_disk.assert_not_called()

    @mock.patch(MOCK_PREFIX + "boot.is_boot_device", mock.Mock(return_value=False))
    @mock.patch(
        MOCK_PREFIX + "DeviceAction.supported",
        mock.Mock(return_value=[DeviceAction.TOGGLE_BOOT]),
    )
    async def test_v2_add_boot_partition_POST(self):
        self.fsc.locked_probe_data = False
        with mock.patch.object(self.fsc, "add_boot_disk") as add_boot_disk:
            await self.fsc.v2_add_boot_partition_POST("dev-sda")
        self.assertTrue(self.fsc.locked_probe_data)
        add_boot_disk.assert_called_once()

    async def test_v2_add_partition_POST_changing_boot(self):
        self.fsc.locked_probe_data = False
        data = AddPartitionV2(
            disk_id="dev-sda",
            partition=Partition(
                format="ext4",
                mount="/",
                boot=True,
            ),
            gap=Gap(
                offset=1 << 20,
                size=1000 << 20,
                usable=GapUsable.YES,
            ),
        )
        with mock.patch.object(self.fsc, "create_partition") as create_part:
            with self.assertRaisesRegex(
                ValueError, r"does\ not\ support\ changing\ boot"
            ):
                await self.fsc.v2_add_partition_POST(data)
        self.assertTrue(self.fsc.locked_probe_data)
        create_part.assert_not_called()

    async def test_v2_add_partition_POST_too_large(self):
        self.fsc.locked_probe_data = False
        data = AddPartitionV2(
            disk_id="dev-sda",
            partition=Partition(
                format="ext4",
                mount="/",
                size=2000 << 20,
            ),
            gap=Gap(
                offset=1 << 20,
                size=1000 << 20,
                usable=GapUsable.YES,
            ),
        )
        with mock.patch.object(self.fsc, "create_partition") as create_part:
            with self.assertRaisesRegex(ValueError, r"too\ large"):
                await self.fsc.v2_add_partition_POST(data)
        self.assertTrue(self.fsc.locked_probe_data)
        create_part.assert_not_called()

    @mock.patch(MOCK_PREFIX + "gaps.at_offset")
    async def test_v2_add_partition_POST(self, at_offset):
        at_offset.split = mock.Mock(return_value=[mock.Mock()])
        self.fsc.locked_probe_data = False
        data = AddPartitionV2(
            disk_id="dev-sda",
            partition=Partition(
                format="ext4",
                mount="/",
            ),
            gap=Gap(
                offset=1 << 20,
                size=1000 << 20,
                usable=GapUsable.YES,
            ),
        )
        with mock.patch.object(self.fsc, "create_partition") as create_part:
            await self.fsc.v2_add_partition_POST(data)
        self.assertTrue(self.fsc.locked_probe_data)
        create_part.assert_called_once()

    async def test_v2_delete_partition_POST(self):
        self.fsc.locked_probe_data = False
        data = ModifyPartitionV2(
            disk_id="dev-sda",
            partition=Partition(number=1),
        )
        with mock.patch.object(self.fsc, "delete_partition") as del_part:
            with mock.patch.object(self.fsc, "get_partition"):
                await self.fsc.v2_delete_partition_POST(data)
        self.assertTrue(self.fsc.locked_probe_data)
        del_part.assert_called_once()

    async def test_v2_edit_partition_POST_change_boot(self):
        self.fsc.locked_probe_data = False
        data = ModifyPartitionV2(
            disk_id="dev-sda",
            partition=Partition(number=1, boot=True),
        )
        existing = Partition(number=1, size=1000 << 20, boot=False)
        with mock.patch.object(self.fsc, "partition_disk_handler") as handler:
            with mock.patch.object(self.fsc, "get_partition", return_value=existing):
                with self.assertRaisesRegex(ValueError, r"changing\ boot"):
                    await self.fsc.v2_edit_partition_POST(data)
        self.assertTrue(self.fsc.locked_probe_data)
        handler.assert_not_called()

    async def test_v2_edit_partition_POST(self):
        self.fsc.locked_probe_data = False
        data = ModifyPartitionV2(
            disk_id="dev-sda",
            partition=Partition(number=1),
        )
        existing = Partition(number=1, size=1000 << 20, boot=False)
        with mock.patch.object(self.fsc, "partition_disk_handler") as handler:
            with mock.patch.object(self.fsc, "get_partition", return_value=existing):
                await self.fsc.v2_edit_partition_POST(data)
        self.assertTrue(self.fsc.locked_probe_data)
        handler.assert_called_once()

    async def test__pre_shutdown_install_started(self):
        self.fsc.reset_partition_only = False
        run = mock.patch.object(self.app.command_runner, "run")
        _all = mock.patch.object(self.fsc.model, "_all")
        with run as mock_run, _all:
            await self.fsc._pre_shutdown()
        mock_run.assert_has_calls(
            [
                mock.call(["mountpoint", "/target"]),
                mock.call(["umount", "--recursive", "/target"]),
            ]
        )
        self.assertEqual(len(mock_run.mock_calls), 2)

    async def test__pre_shutdown_install_not_started(self):
        async def fake_run(cmd, **kwargs):
            if cmd == ["mountpoint", "/target"]:
                raise subprocess.CalledProcessError(cmd=cmd, returncode=1)

        self.fsc.reset_partition_only = False
        run = mock.patch.object(self.app.command_runner, "run", side_effect=fake_run)
        _all = mock.patch.object(self.fsc.model, "_all")
        with run as mock_run, _all:
            await self.fsc._pre_shutdown()
        mock_run.assert_called_once_with(["mountpoint", "/target"])


class TestGuided(IsolatedAsyncioTestCase):
    boot_expectations = [
        (Bootloader.UEFI, "gpt", "/boot/efi"),
        (Bootloader.UEFI, "msdos", "/boot/efi"),
        (Bootloader.BIOS, "gpt", None),
        # BIOS + msdos is different
        (Bootloader.PREP, "gpt", None),
        (Bootloader.PREP, "msdos", None),
    ]

    async def _guided_setup(self, bootloader, ptable, storage_version=None):
        self.app = make_app()
        self.app.opts.bootloader = bootloader.value
        self.controller = FilesystemController(self.app)
        self.controller.supports_resilient_boot = True
        self.controller._examine_systems_task.start_sync()
        self.app.dr_cfg = DRConfig()
        self.app.base_model.source.current.type = "fsimage"
        self.app.base_model.source.current.variations = {
            "default": CatalogEntryVariation(path="", size=1),
        }
        self.app.controllers.Source.get_handler.return_value = TrivialSourceHandler("")
        await self.controller._examine_systems_task.wait()
        self.model = make_model(bootloader, storage_version)
        self.controller.model = self.model
        self.d1 = make_disk(self.model, ptable=ptable)

    @parameterized.expand(boot_expectations)
    async def test_guided_direct(self, bootloader, ptable, p1mnt):
        await self._guided_setup(bootloader, ptable)
        target = GuidedStorageTargetReformat(
            disk_id=self.d1.id, allowed=default_capabilities
        )
        await self.controller.guided(
            GuidedChoiceV2(target=target, capability=GuidedCapability.DIRECT)
        )
        [d1p1, d1p2] = self.d1.partitions()
        self.assertEqual(p1mnt, d1p1.mount)
        self.assertEqual("/", d1p2.mount)
        self.assertFalse(d1p1.preserve)
        self.assertFalse(d1p2.preserve)
        self.assertIsNone(gaps.largest_gap(self.d1))

    async def test_guided_reset_partition(self):
        await self._guided_setup(Bootloader.UEFI, "gpt")
        target = GuidedStorageTargetReformat(
            disk_id=self.d1.id, allowed=default_capabilities
        )
        await self.controller.guided(
            GuidedChoiceV2(
                target=target, capability=GuidedCapability.DIRECT, reset_partition=True
            )
        )
        [d1p1, d1p2, d1p3] = self.d1.partitions()
        self.assertEqual("/boot/efi", d1p1.mount)
        self.assertEqual(None, d1p2.mount)
        self.assertEqual(DRY_RUN_RESET_SIZE, d1p2.size)
        self.assertEqual("/", d1p3.mount)

    async def test_guided_reset_partition_only(self):
        await self._guided_setup(Bootloader.UEFI, "gpt")
        target = GuidedStorageTargetReformat(
            disk_id=self.d1.id, allowed=default_capabilities
        )
        await self.controller.guided(
            GuidedChoiceV2(
                target=target, capability=GuidedCapability.DIRECT, reset_partition=True
            ),
            reset_partition_only=True,
        )
        [d1p1, d1p2] = self.d1.partitions()
        self.assertEqual(None, d1p1.mount)
        self.assertEqual(None, d1p2.mount)
        self.assertEqual(DRY_RUN_RESET_SIZE, d1p2.size)

    async def test_guided_direct_BIOS_MSDOS(self):
        await self._guided_setup(Bootloader.BIOS, "msdos")
        target = GuidedStorageTargetReformat(
            disk_id=self.d1.id, allowed=default_capabilities
        )
        await self.controller.guided(
            GuidedChoiceV2(target=target, capability=GuidedCapability.DIRECT)
        )
        [d1p1] = self.d1.partitions()
        self.assertEqual("/", d1p1.mount)
        self.assertFalse(d1p1.preserve)
        self.assertIsNone(gaps.largest_gap(self.d1))

    @parameterized.expand(boot_expectations)
    async def test_guided_lvm(self, bootloader, ptable, p1mnt):
        await self._guided_setup(bootloader, ptable)
        target = GuidedStorageTargetReformat(
            disk_id=self.d1.id, allowed=default_capabilities
        )
        await self.controller.guided(
            GuidedChoiceV2(target=target, capability=GuidedCapability.LVM)
        )
        [d1p1, d1p2, d1p3] = self.d1.partitions()
        self.assertEqual(p1mnt, d1p1.mount)
        self.assertEqual("/boot", d1p2.mount)
        self.assertEqual(None, d1p3.mount)
        self.assertFalse(d1p1.preserve)
        self.assertFalse(d1p2.preserve)
        self.assertFalse(d1p3.preserve)
        [vg] = self.model._all(type="lvm_volgroup")
        [part] = list(vg.devices)
        self.assertEqual(d1p3, part)
        self.assertIsNone(gaps.largest_gap(self.d1))

    async def test_guided_lvm_BIOS_MSDOS(self):
        await self._guided_setup(Bootloader.BIOS, "msdos")
        target = GuidedStorageTargetReformat(
            disk_id=self.d1.id, allowed=default_capabilities
        )
        await self.controller.guided(
            GuidedChoiceV2(target=target, capability=GuidedCapability.LVM)
        )
        [d1p1, d1p2] = self.d1.partitions()
        self.assertEqual("/boot", d1p1.mount)
        [vg] = self.model._all(type="lvm_volgroup")
        [part] = list(vg.devices)
        self.assertEqual(d1p2, part)
        self.assertEqual(None, d1p2.mount)
        self.assertFalse(d1p1.preserve)
        self.assertFalse(d1p2.preserve)
        self.assertIsNone(gaps.largest_gap(self.d1))

    @parameterized.expand(boot_expectations)
    async def test_guided_zfs(self, bootloader, ptable, p1mnt):
        await self._guided_setup(bootloader, ptable)
        target = GuidedStorageTargetReformat(
            disk_id=self.d1.id, allowed=default_capabilities
        )
        await self.controller.guided(
            GuidedChoiceV2(target=target, capability=GuidedCapability.ZFS)
        )
        [firmware, boot, swap, root] = self.d1.partitions()
        self.assertEqual(p1mnt, firmware.mount)
        self.assertIsNone(boot.mount)
        self.assertIsNone(root.mount)
        self.assertFalse(firmware.preserve)
        self.assertFalse(boot.preserve)
        self.assertFalse(swap.preserve)
        self.assertFalse(root.preserve)
        self.assertEqual("swap", swap.fs().fstype)
        [rpool] = self.model._all(type="zpool", pool="rpool")
        self.assertIsNone(rpool.path)
        self.assertEqual([root], rpool.vdevs)
        [bpool] = self.model._all(type="zpool", pool="bpool")
        self.assertIsNone(bpool.path)
        self.assertEqual([boot], bpool.vdevs)
        zfs_rootfs = self.model._mount_for_path("/")
        self.assertEqual("zfs", zfs_rootfs.type)
        zfs_boot = self.model._mount_for_path("/boot")
        self.assertEqual("zfs", zfs_boot.type)

    async def test_guided_zfs_BIOS_MSDOS(self):
        await self._guided_setup(Bootloader.BIOS, "msdos")
        target = GuidedStorageTargetReformat(
            disk_id=self.d1.id, allowed=default_capabilities
        )
        await self.controller.guided(
            GuidedChoiceV2(target=target, capability=GuidedCapability.ZFS)
        )
        [boot, swap, root] = self.d1.partitions()
        self.assertIsNone(boot.mount)
        self.assertIsNone(root.mount)
        self.assertFalse(boot.preserve)
        self.assertFalse(swap.preserve)
        self.assertFalse(root.preserve)
        self.assertEqual("swap", swap.fs().fstype)
        [rpool] = self.model._all(type="zpool", pool="rpool")
        self.assertIsNone(rpool.path)
        self.assertEqual([root], rpool.vdevs)
        [bpool] = self.model._all(type="zpool", pool="bpool")
        self.assertIsNone(bpool.path)
        self.assertEqual([boot], bpool.vdevs)
        zfs_rootfs = self.model._mount_for_path("/")
        self.assertEqual("zfs", zfs_rootfs.type)
        zfs_boot = self.model._mount_for_path("/boot")
        self.assertEqual("zfs", zfs_boot.type)

    @mock.patch("subiquity.server.controllers.filesystem.swap.suggested_swapsize")
    async def test_guided_zfs_swap_size_lp_2034939(self, suggested):
        suggested.return_value = (1 << 30) + 1
        # crash due to add_partition for swap with unaligned size
        await self._guided_setup(Bootloader.UEFI, "gpt")
        target = GuidedStorageTargetReformat(
            disk_id=self.d1.id, allowed=default_capabilities
        )
        await self.controller.guided(
            GuidedChoiceV2(target=target, capability=GuidedCapability.ZFS)
        )
        # just checking that this doesn't throw

    async def _guided_side_by_side(self, bl, ptable):
        await self._guided_setup(bl, ptable, storage_version=2)
        self.controller.add_boot_disk(self.d1)
        for p in self.d1._partitions:
            p.preserve = True
            if bl == Bootloader.UEFI:
                # let it pass the is_esp check
                p._info = FakeStorageInfo(size=p.size)
                p._info.raw["ID_PART_ENTRY_TYPE"] = str(0xEF)
        # Make it more interesting with other partitions.
        # Also create the extended part if needed.
        g = gaps.largest_gap(self.d1)
        make_partition(
            self.model, self.d1, preserve=True, size=10 << 30, offset=g.offset
        )
        if ptable == "msdos":
            g = gaps.largest_gap(self.d1)
            make_partition(
                self.model,
                self.d1,
                preserve=True,
                flag="extended",
                size=g.size,
                offset=g.offset,
            )
            g = gaps.largest_gap(self.d1)
            make_partition(
                self.model,
                self.d1,
                preserve=True,
                flag="logical",
                size=10 << 30,
                offset=g.offset,
            )

    @parameterized.expand(
        [
            (bl, pt, flag)
            for bl in list(Bootloader)
            for pt, flag in (("msdos", "logical"), ("gpt", None))
        ]
    )
    async def test_guided_direct_side_by_side(self, bl, pt, flag):
        await self._guided_side_by_side(bl, pt)
        parts_before = self.d1._partitions.copy()
        gap = gaps.largest_gap(self.d1)
        target = GuidedStorageTargetUseGap(
            disk_id=self.d1.id, gap=gap, allowed=default_capabilities
        )
        await self.controller.guided(
            GuidedChoiceV2(target=target, capability=GuidedCapability.DIRECT)
        )
        parts_after = gaps.parts_and_gaps(self.d1)[:-1]
        self.assertEqual(parts_before, parts_after)
        p = gaps.parts_and_gaps(self.d1)[-1]
        self.assertEqual("/", p.mount)
        self.assertEqual(flag, p.flag)

    @parameterized.expand(
        [
            (bl, pt, flag)
            for bl in list(Bootloader)
            for pt, flag in (("msdos", "logical"), ("gpt", None))
        ]
    )
    async def test_guided_lvm_side_by_side(self, bl, pt, flag):
        await self._guided_side_by_side(bl, pt)
        parts_before = self.d1._partitions.copy()
        gap = gaps.largest_gap(self.d1)
        target = GuidedStorageTargetUseGap(
            disk_id=self.d1.id, gap=gap, allowed=default_capabilities
        )
        await self.controller.guided(
            GuidedChoiceV2(target=target, capability=GuidedCapability.LVM)
        )
        parts_after = gaps.parts_and_gaps(self.d1)[:-2]
        self.assertEqual(parts_before, parts_after)
        p_boot, p_data = gaps.parts_and_gaps(self.d1)[-2:]
        self.assertEqual("/boot", p_boot.mount)
        self.assertEqual(flag, p_boot.flag)
        self.assertEqual(None, p_data.mount)
        self.assertEqual(flag, p_data.flag)


class TestLayout(IsolatedAsyncioTestCase):
    def setUp(self):
        self.app = make_app()
        self.app.opts.bootloader = None
        self.fsc = FilesystemController(app=self.app)

    @parameterized.expand([("reformat_disk",), ("use_gap",)])
    async def test_good_modes(self, mode):
        self.fsc.validate_layout_mode(mode)

    @parameterized.expand([("resize_biggest",), ("use_free",)])
    async def test_bad_modes(self, mode):
        with self.assertRaises(ValueError):
            self.fsc.validate_layout_mode(mode)


class TestGuidedV2(IsolatedAsyncioTestCase):
    async def _setup(self, bootloader, ptable, fix_bios=True, **kw):
        self.app = make_app()
        self.app.opts.bootloader = bootloader.value
        self.fsc = FilesystemController(app=self.app)
        self.fsc.calculate_suggested_install_min = mock.Mock()
        self.fsc.calculate_suggested_install_min.return_value = 10 << 30
        self.fsc.model = self.model = make_model(bootloader)
        self.fsc._examine_systems_task.start_sync()
        self.app.dr_cfg = DRConfig()
        self.app.base_model.source.current.type = "fsimage"
        self.app.base_model.source.current.variations = {
            "default": CatalogEntryVariation(path="", size=1),
        }
        self.app.controllers.Source.get_handler.return_value = TrivialSourceHandler("")
        await self.fsc._examine_systems_task.wait()
        self.disk = make_disk(self.model, ptable=ptable, **kw)
        self.model.storage_version = 2
        self.fs_probe = {}
        self.fsc.model._probe_data = {
            "blockdev": {},
            "filesystem": self.fs_probe,
        }
        self.fsc._probe_task.task = mock.Mock()
        self.fsc._examine_systems_task.task = mock.Mock()
        if bootloader == Bootloader.BIOS and ptable != "msdos" and fix_bios:
            make_partition(
                self.model,
                self.disk,
                preserve=True,
                flag="bios_grub",
                size=1 << 20,
                offset=1 << 20,
            )

    @parameterized.expand(bootloaders_and_ptables)
    async def test_blank_disk(self, bootloader, ptable):
        # blank disks should not report a UseGap case
        await self._setup(bootloader, ptable, fix_bios=False)
        expected = [
            GuidedStorageTargetReformat(
                disk_id=self.disk.id, allowed=default_capabilities
            ),
            GuidedStorageTargetManual(),
        ]
        resp = await self.fsc.v2_guided_GET()
        self.assertEqual(expected, resp.targets)
        self.assertEqual(ProbeStatus.DONE, resp.status)

    @parameterized.expand(bootloaders_and_ptables)
    async def test_probing(self, bootloader, ptable):
        await self._setup(bootloader, ptable, fix_bios=False)
        self.fsc._probe_task.task = None
        resp = await self.fsc.v2_guided_GET()
        self.assertEqual([], resp.targets)
        self.assertEqual(ProbeStatus.PROBING, resp.status)

    async def test_manual(self):
        await self._setup(Bootloader.UEFI, "gpt")
        guided_get_resp = await self.fsc.v2_guided_GET()
        [reformat, manual] = guided_get_resp.targets
        self.assertEqual(manual, GuidedStorageTargetManual())
        data = GuidedChoiceV2(target=reformat, capability=manual.allowed[0])
        # POSTing the manual choice doesn't change anything
        await self.fsc.v2_guided_POST(data=data)
        guided_get_resp = await self.fsc.v2_guided_GET()
        self.assertEqual([reformat, manual], guided_get_resp.targets)

    @parameterized.expand(bootloaders_and_ptables)
    async def test_small_blank_disk_1GiB(self, bootloader, ptable):
        await self._setup(bootloader, ptable, size=1 << 30)
        resp = await self.fsc.v2_guided_GET()
        expected = [
            GuidedStorageTargetReformat(
                disk_id=self.disk.id,
                allowed=[],
                disallowed=default_capabilities_disallowed_too_small,
            ),
            GuidedStorageTargetManual(),
        ]
        self.assertEqual(expected, resp.targets)

    @parameterized.expand(bootloaders_and_ptables)
    async def test_small_blank_disk_1MiB(self, bootloader, ptable):
        await self._setup(bootloader, ptable, size=1 << 20)
        resp = await self.fsc.v2_guided_GET()

        reformat = GuidedStorageTargetReformat(
            disk_id=self.disk.id,
            allowed=[],
            disallowed=default_capabilities_disallowed_too_small,
        )
        manual = GuidedStorageTargetManual()

        # depending on bootloader/ptable combo, GuidedStorageTargetReformat may
        # show up but it will all be disallowed.
        for target in resp.targets:
            if isinstance(target, GuidedStorageTargetManual):
                self.assertEqual(target, manual)
            elif isinstance(target, GuidedStorageTargetReformat):
                self.assertEqual(target, reformat)
            else:
                raise Exception(f"unexpected target {target}")

    @parameterized.expand(bootloaders_and_ptables)
    async def test_used_half_disk(self, bootloader, ptable):
        await self._setup(bootloader, ptable, size=100 << 30)
        p = make_partition(self.model, self.disk, preserve=True, size=50 << 30)
        gap_offset = p.size + p.offset
        self.fs_probe[p._path()] = {"ESTIMATED_MIN_SIZE": 1 << 20}
        resp = await self.fsc.v2_guided_GET()

        reformat = resp.targets.pop(0)
        self.assertEqual(
            GuidedStorageTargetReformat(
                disk_id=self.disk.id, allowed=default_capabilities
            ),
            reformat,
        )

        use_gap = resp.targets.pop(0)
        self.assertEqual(self.disk.id, use_gap.disk_id)
        self.assertEqual(gap_offset, use_gap.gap.offset)

        resize = resp.targets.pop(0)
        self.assertEqual(self.disk.id, resize.disk_id)
        self.assertEqual(p.number, resize.partition_number)
        self.assertTrue(isinstance(resize, GuidedStorageTargetResize))
        self.assertEqual(1, len(resp.targets))

    @parameterized.expand(bootloaders_and_ptables)
    async def test_used_full_disk(self, bootloader, ptable):
        await self._setup(bootloader, ptable)
        p = make_partition(
            self.model, self.disk, preserve=True, size=gaps.largest_gap_size(self.disk)
        )
        self.fs_probe[p._path()] = {"ESTIMATED_MIN_SIZE": 1 << 20}
        resp = await self.fsc.v2_guided_GET()
        reformat = resp.targets.pop(0)
        self.assertEqual(
            GuidedStorageTargetReformat(
                disk_id=self.disk.id, allowed=default_capabilities
            ),
            reformat,
        )

        resize = resp.targets.pop(0)
        self.assertEqual(self.disk.id, resize.disk_id)
        self.assertEqual(p.number, resize.partition_number)
        self.assertTrue(isinstance(resize, GuidedStorageTargetResize))
        self.assertEqual(1, len(resp.targets))

    @parameterized.expand(bootloaders_and_ptables)
    async def test_weighted_split(self, bootloader, ptable):
        await self._setup(bootloader, ptable, size=250 << 30)
        # add an extra, filler, partition so that there is no use_gap result
        make_partition(self.model, self.disk, preserve=True, size=9 << 30)
        p = make_partition(self.model, self.disk, preserve=True, size=240 << 30)
        self.fs_probe[p._path()] = {"ESTIMATED_MIN_SIZE": 40 << 30}
        self.fsc.calculate_suggested_install_min.return_value = 10 << 30
        resp = await self.fsc.v2_guided_GET()
        possible = [t for t in resp.targets if t.allowed]
        reformat = possible.pop(0)
        self.assertEqual(
            GuidedStorageTargetReformat(
                disk_id=self.disk.id, allowed=default_capabilities
            ),
            reformat,
        )

        resize = possible.pop(0)
        expected = GuidedStorageTargetResize(
            disk_id=self.disk.id,
            partition_number=p.number,
            new_size=200 << 30,
            minimum=50 << 30,
            recommended=200 << 30,
            maximum=230 << 30,
            allowed=default_capabilities,
        )
        self.assertEqual(expected, resize)
        self.assertEqual(1, len(possible))

    @parameterized.expand(bootloaders_and_ptables)
    async def test_half_disk_reformat(self, bootloader, ptable):
        await self._setup(bootloader, ptable, size=100 << 30)
        p = make_partition(self.model, self.disk, preserve=True, size=50 << 30)
        self.fs_probe[p._path()] = {"ESTIMATED_MIN_SIZE": 1 << 20}

        guided_get_resp = await self.fsc.v2_guided_GET()
        reformat = guided_get_resp.targets.pop(0)
        self.assertTrue(isinstance(reformat, GuidedStorageTargetReformat))

        use_gap = guided_get_resp.targets.pop(0)
        self.assertTrue(isinstance(use_gap, GuidedStorageTargetUseGap))

        resize = guided_get_resp.targets.pop(0)
        self.assertTrue(isinstance(resize, GuidedStorageTargetResize))

        data = GuidedChoiceV2(target=reformat, capability=GuidedCapability.DIRECT)
        expected_config = copy.copy(data)
        resp = await self.fsc.v2_guided_POST(data=data)
        self.assertEqual(expected_config, resp.configured)

        resp = await self.fsc.v2_GET()
        self.assertFalse(resp.need_root)
        self.assertFalse(resp.need_boot)
        self.assertEqual(1, len(guided_get_resp.targets))

    @parameterized.expand(bootloaders_and_ptables)
    async def test_half_disk_use_gap(self, bootloader, ptable):
        await self._setup(bootloader, ptable, size=100 << 30)
        p = make_partition(self.model, self.disk, preserve=True, size=50 << 30)
        self.fs_probe[p._path()] = {"ESTIMATED_MIN_SIZE": 1 << 20}

        resp = await self.fsc.v2_GET()
        [orig_p, g] = resp.disks[0].partitions[-2:]

        guided_get_resp = await self.fsc.v2_guided_GET()
        reformat = guided_get_resp.targets.pop(0)
        self.assertTrue(isinstance(reformat, GuidedStorageTargetReformat))

        use_gap = guided_get_resp.targets.pop(0)
        self.assertTrue(isinstance(use_gap, GuidedStorageTargetUseGap))
        self.assertEqual(g, use_gap.gap)
        data = GuidedChoiceV2(target=use_gap, capability=GuidedCapability.DIRECT)
        expected_config = copy.copy(data)
        resp = await self.fsc.v2_guided_POST(data=data)
        self.assertEqual(expected_config, resp.configured)

        resize = guided_get_resp.targets.pop(0)
        self.assertTrue(isinstance(resize, GuidedStorageTargetResize))

        resp = await self.fsc.v2_GET()
        existing_part = [
            p
            for p in resp.disks[0].partitions
            if getattr(p, "number", None) == orig_p.number
        ][0]
        self.assertEqual(orig_p, existing_part)
        self.assertFalse(resp.need_root)
        self.assertFalse(resp.need_boot)
        self.assertEqual(1, len(guided_get_resp.targets))

    @parameterized.expand(bootloaders_and_ptables)
    async def test_half_disk_resize(self, bootloader, ptable):
        await self._setup(bootloader, ptable, size=100 << 30)
        p = make_partition(self.model, self.disk, preserve=True, size=50 << 30)
        self.fs_probe[p._path()] = {"ESTIMATED_MIN_SIZE": 1 << 20}

        resp = await self.fsc.v2_GET()
        [orig_p, g] = resp.disks[0].partitions[-2:]

        guided_get_resp = await self.fsc.v2_guided_GET()
        reformat = guided_get_resp.targets.pop(0)
        self.assertTrue(isinstance(reformat, GuidedStorageTargetReformat))

        use_gap = guided_get_resp.targets.pop(0)
        self.assertTrue(isinstance(use_gap, GuidedStorageTargetUseGap))

        resize = guided_get_resp.targets.pop(0)
        self.assertTrue(isinstance(resize, GuidedStorageTargetResize))
        p_expected = copy.copy(orig_p)
        p_expected.size = resize.new_size = 20 << 30
        p_expected.resize = True
        data = GuidedChoiceV2(target=resize, capability=GuidedCapability.DIRECT)
        expected_config = copy.copy(data)
        resp = await self.fsc.v2_guided_POST(data=data)
        self.assertEqual(expected_config, resp.configured)

        resp = await self.fsc.v2_GET()
        existing_part = [
            p
            for p in resp.disks[0].partitions
            if getattr(p, "number", None) == orig_p.number
        ][0]
        self.assertEqual(p_expected, existing_part)
        self.assertFalse(resp.need_root)
        self.assertFalse(resp.need_boot)
        self.assertEqual(1, len(guided_get_resp.targets))

    @parameterized.expand(
        [
            [10],
            [20],
            [25],
            [30],
            [50],
            [100],
            [250],
            [1000],
            [1024],
        ]
    )
    async def test_lvm_20G_bad_offset(self, disk_size):
        disk_size = disk_size << 30
        await self._setup(Bootloader.BIOS, "gpt", size=disk_size)

        guided_get_resp = await self.fsc.v2_guided_GET()

        reformat = guided_get_resp.targets.pop(0)
        self.assertTrue(isinstance(reformat, GuidedStorageTargetReformat))

        data = GuidedChoiceV2(target=reformat, capability=GuidedCapability.LVM)

        expected_config = copy.copy(data)
        resp = await self.fsc.v2_guided_POST(data=data)
        self.assertEqual(expected_config, resp.configured)

        resp = await self.fsc.v2_GET()
        parts = resp.disks[0].partitions

        for p in parts:
            self.assertEqual(0, p.offset % (1 << 20), p)
            self.assertEqual(0, p.size % (1 << 20), p)

        for i in range(len(parts) - 1):
            self.assertEqual(parts[i + 1].offset, parts[i].offset + parts[i].size)
        self.assertEqual(
            disk_size - (1 << 20), parts[-1].offset + parts[-1].size, disk_size
        )

    async def _sizing_setup(self, bootloader, ptable, disk_size, policy):
        await self._setup(bootloader, ptable, size=disk_size)

        resp = await self.fsc.v2_guided_GET()
        reformat = [
            target
            for target in resp.targets
            if isinstance(target, GuidedStorageTargetReformat)
        ][0]
        data = GuidedChoiceV2(
            target=reformat, capability=GuidedCapability.LVM, sizing_policy=policy
        )
        await self.fsc.v2_guided_POST(data=data)
        resp = await self.fsc.GET()

        [vg] = matching_dicts(resp.config, type="lvm_volgroup")
        [part_id] = vg["devices"]
        [part] = matching_dicts(resp.config, id=part_id)
        part_size = part["size"]  # already an int
        [lvm_partition] = matching_dicts(resp.config, type="lvm_partition")
        size = dehumanize_size(lvm_partition["size"])
        return size, part_size

    @parameterized.expand(bootloaders_and_ptables)
    async def test_scaled_disk(self, bootloader, ptable):
        size, part_size = await self._sizing_setup(
            bootloader, ptable, 50 << 30, SizingPolicy.SCALED
        )
        # expected to be about half, differing by boot and ptable types
        self.assertLess(20 << 30, size)
        self.assertLess(size, 30 << 30)

    @parameterized.expand(bootloaders_and_ptables)
    async def test_unscaled_disk(self, bootloader, ptable):
        size, part_size = await self._sizing_setup(
            bootloader, ptable, 50 << 30, SizingPolicy.ALL
        )
        # there is some subtle differences in sizing depending on
        # ptable/bootloader and how the rounding goes
        self.assertLess(part_size - (5 << 20), size)
        self.assertLess(size, part_size)
        # but we should using most of the disk, minus boot partition(s)
        self.assertLess(45 << 30, size)

    @parameterized.expand(bootloaders_and_ptables)
    async def test_in_use(self, bootloader, ptable):
        # Disks with "in use" partitions allow a reformat if there is
        # enough space on the rest of the disk.
        await self._setup(bootloader, ptable, fix_bios=True)
        make_partition(
            self.model, self.disk, preserve=True, size=4 << 30, is_in_use=True
        )
        expected = [
            GuidedStorageTargetReformat(
                disk_id=self.disk.id, allowed=default_capabilities
            ),
            GuidedStorageTargetManual(),
        ]
        resp = await self.fsc.v2_guided_GET()
        self.assertEqual(expected, resp.targets)
        self.assertEqual(ProbeStatus.DONE, resp.status)

    @parameterized.expand(bootloaders_and_ptables)
    async def test_in_use_full(self, bootloader, ptable):
        # Disks with "in use" partitions allow a reformat (but not
        # usegap) if there is enough space on the rest of the disk,
        # even if the disk is full of other partitions.
        await self._setup(bootloader, ptable, fix_bios=True)
        make_partition(
            self.model, self.disk, preserve=True, size=4 << 30, is_in_use=True
        )
        make_partition(
            self.model, self.disk, preserve=True, size=gaps.largest_gap_size(self.disk)
        )
        expected = [
            GuidedStorageTargetReformat(
                disk_id=self.disk.id, allowed=default_capabilities
            ),
            GuidedStorageTargetManual(),
        ]
        resp = await self.fsc.v2_guided_GET()
        self.assertEqual(expected, resp.targets)
        self.assertEqual(ProbeStatus.DONE, resp.status)

    @parameterized.expand(bootloaders_and_ptables)
    async def test_in_use_too_small(self, bootloader, ptable):
        # Disks with "in use" partitions do not allow a reformat if
        # there is not enough space on the rest of the disk.
        await self._setup(bootloader, ptable, fix_bios=True, size=25 << 30)
        make_partition(
            self.model, self.disk, preserve=True, size=23 << 30, is_in_use=True
        )
        make_partition(
            self.model, self.disk, preserve=True, size=gaps.largest_gap_size(self.disk)
        )
        resp = await self.fsc.v2_guided_GET()
        expected = [
            GuidedStorageTargetReformat(
                disk_id=self.disk.id,
                allowed=[],
                disallowed=default_capabilities_disallowed_too_small,
            ),
            GuidedStorageTargetManual(),
        ]
        self.assertEqual(expected, resp.targets)

    @parameterized.expand(bootloaders_and_ptables)
    async def test_in_use_reformat_and_gap(self, bootloader, ptable):
        # Disks with "in use" partitions allow both a reformat and a
        # usegap if there is an in use partition, another partition
        # and a big enough gap.
        await self._setup(bootloader, ptable, fix_bios=True)
        make_partition(
            self.model, self.disk, preserve=True, size=4 << 30, is_in_use=True
        )
        make_partition(
            self.model,
            self.disk,
            preserve=True,
            size=gaps.largest_gap_size(self.disk) // 2,
        )
        expected = [
            GuidedStorageTargetReformat(
                disk_id=self.disk.id, allowed=default_capabilities
            ),
            GuidedStorageTargetUseGap(
                disk_id=self.disk.id,
                allowed=default_capabilities,
                gap=labels.for_client(gaps.largest_gap(self.disk)),
            ),
            GuidedStorageTargetManual(),
        ]
        resp = await self.fsc.v2_guided_GET()
        self.assertEqual(expected, resp.targets)
        self.assertEqual(ProbeStatus.DONE, resp.status)


class TestManualBoot(IsolatedAsyncioTestCase):
    def _setup(self, bootloader, ptable, **kw):
        self.app = make_app()
        self.app.opts.bootloader = bootloader.value
        self.fsc = FilesystemController(app=self.app)
        self.fsc.calculate_suggested_install_min = mock.Mock()
        self.fsc.calculate_suggested_install_min.return_value = 10 << 30
        self.fsc.model = self.model = make_model(bootloader)
        self.model.storage_version = 2
        self.fsc._probe_task.task = mock.Mock()
        self.fsc._examine_systems_task.task = mock.Mock()

    @parameterized.expand(bootloaders_and_ptables)
    async def test_get_boot_disks_only(self, bootloader, ptable):
        self._setup(bootloader, ptable)
        make_disk(self.model)
        resp = await self.fsc.v2_GET()
        [d] = resp.disks
        self.assertTrue(d.can_be_boot_device)

    @parameterized.expand(bootloaders_and_ptables)
    async def test_get_boot_disks_all(self, bootloader, ptable):
        self._setup(bootloader, ptable)
        make_disk(self.model)
        make_disk(self.model)
        resp = await self.fsc.v2_GET()
        [d1, d2] = resp.disks
        self.assertTrue(d1.can_be_boot_device)
        self.assertTrue(d2.can_be_boot_device)

    @parameterized.expand(bootloaders_and_ptables)
    async def test_get_boot_disks_some(self, bootloader, ptable):
        self._setup(bootloader, ptable)
        d1 = make_disk(self.model)
        d2 = make_disk(self.model)
        make_partition(self.model, d1, size=gaps.largest_gap_size(d1), preserve=True)
        if bootloader == Bootloader.NONE:
            # NONE will always pass the boot check, even on a full disk
            bootable = set([d1.id, d2.id])
        else:
            bootable = set([d2.id])
        resp = await self.fsc.v2_GET()
        for d in resp.disks:
            self.assertEqual(d.id in bootable, d.can_be_boot_device)


class TestCoreBootInstallMethods(IsolatedAsyncioTestCase):
    def setUp(self):
        self.app = make_app()
        self.app.command_runner = mock.AsyncMock()
        self.app.opts.bootloader = "UEFI"
        self.app.prober = mock.Mock()
        self.app.prober.get_storage = mock.AsyncMock()
        self.app.snapdapi = snapdapi.make_api_client(AsyncSnapd(get_fake_connection()))
        self.app.dr_cfg = DRConfig()
        self.app.dr_cfg.systems_dir_exists = True
        self.app.controllers.Source.get_handler.return_value = TrivialSourceHandler("")
        self.app.base_model.source.search_drivers = False
        self.fsc = FilesystemController(app=self.app)
        self.fsc._configured = True
        self.fsc.model = make_model(Bootloader.UEFI)
        self.fsc._mount_systems_dir = mock.AsyncMock()

    def _add_details_for_structures(self, structures):
        self.fsc._info = VariationInfo(
            name="foo",
            label="system",
            system=snapdapi.SystemDetails(
                volumes={
                    "pc": snapdapi.Volume(schema="gpt", structure=structures),
                }
            ),
        )

    async def test_guided_core_boot(self):
        disk = make_disk(self.fsc.model)
        arbitrary_uuid = str(uuid.uuid4())
        self._add_details_for_structures(
            [
                snapdapi.VolumeStructure(
                    type="83,0FC63DAF-8483-4772-8E79-3D69D8477DE4",
                    offset=1 << 20,
                    size=1 << 30,
                    filesystem="ext4",
                    name="one",
                ),
                snapdapi.VolumeStructure(
                    type=arbitrary_uuid, offset=2 << 30, size=1 << 30, filesystem="ext4"
                ),
            ]
        )
        await self.fsc.guided_core_boot(disk)
        [part1, part2] = disk.partitions()
        self.assertEqual(part1.offset, 1 << 20)
        self.assertEqual(part1.size, 1 << 30)
        self.assertEqual(part1.fs().fstype, "ext4")
        self.assertEqual(part1.flag, "linux")
        self.assertEqual(part1.partition_name, "one")
        self.assertEqual(part1.partition_type, "0FC63DAF-8483-4772-8E79-3D69D8477DE4")
        self.assertEqual(part2.flag, None)
        self.assertEqual(part2.partition_type, arbitrary_uuid)

    async def test_guided_core_boot_reuse(self):
        disk = make_disk(self.fsc.model)
        # Add a partition that matches one in the volume structure
        reused_part = make_partition(
            self.fsc.model, disk, offset=1 << 20, size=1 << 30, preserve=True
        )
        self.fsc.model.add_filesystem(reused_part, "ext4")
        # And two that do not.
        make_partition(
            self.fsc.model, disk, offset=2 << 30, size=1 << 30, preserve=True
        )
        make_partition(
            self.fsc.model, disk, offset=3 << 30, size=1 << 30, preserve=True
        )
        self._add_details_for_structures(
            [
                snapdapi.VolumeStructure(
                    type="0FC63DAF-8483-4772-8E79-3D69D8477DE4",
                    offset=1 << 20,
                    size=1 << 30,
                    filesystem="ext4",
                ),
            ]
        )
        await self.fsc.guided_core_boot(disk)
        [part] = disk.partitions()
        self.assertEqual(reused_part, part)
        self.assertEqual(reused_part.wipe, "superblock")
        self.assertEqual(part.fs().fstype, "ext4")

    async def test_guided_core_boot_reuse_no_format(self):
        disk = make_disk(self.fsc.model)
        existing_part = make_partition(
            self.fsc.model, disk, offset=1 << 20, size=1 << 30, preserve=True
        )
        self._add_details_for_structures(
            [
                snapdapi.VolumeStructure(
                    type="0FC63DAF-8483-4772-8E79-3D69D8477DE4",
                    offset=1 << 20,
                    size=1 << 30,
                    filesystem=None,
                ),
            ]
        )
        await self.fsc.guided_core_boot(disk)
        [part] = disk.partitions()
        self.assertEqual(existing_part, part)
        self.assertEqual(existing_part.wipe, None)

    async def test_guided_core_boot_system_data(self):
        disk = make_disk(self.fsc.model)
        self._add_details_for_structures(
            [
                snapdapi.VolumeStructure(
                    type="21686148-6449-6E6F-744E-656564454649",
                    offset=1 << 20,
                    name="BIOS Boot",
                    size=1 << 20,
                    role="",
                    filesystem="",
                ),
                snapdapi.VolumeStructure(
                    type="0FC63DAF-8483-4772-8E79-3D69D8477DE4",
                    offset=2 << 20,
                    name="ptname",
                    size=2 << 30,
                    role=snapdapi.Role.SYSTEM_DATA,
                    filesystem="ext4",
                ),
            ]
        )
        await self.fsc.guided_core_boot(disk)
        [bios_part, part] = disk.partitions()
        self.assertEqual(part.offset, 2 << 20)
        self.assertEqual(part.partition_name, "ptname")
        self.assertEqual(part.flag, "linux")
        self.assertEqual(
            part.size, disk.size - (2 << 20) - disk.alignment_data().min_end_offset
        )
        self.assertEqual(part.fs().fstype, "ext4")
        self.assertEqual(part.fs().mount().path, "/")
        self.assertEqual(part.wipe, "superblock")

    async def test_from_sample_data(self):
        # calling this a unit test is definitely questionable. but it
        # runs much more quickly than the integration test!
        self.fsc.model = model = make_model(Bootloader.UEFI)
        disk = make_disk(model)
        self.app.base_model.source.current.type = "fsimage"
        self.app.base_model.source.current.variations = {
            "default": CatalogEntryVariation(
                path="", size=1, snapd_system_label="prefer-encrypted"
            ),
        }

        self.app.dr_cfg.systems_dir_exists = True

        await self.fsc._examine_systems_task.start()
        self.fsc.start()

        response = await self.fsc.v2_guided_GET(wait=True)

        self.assertEqual(len(response.targets), 1)
        choice = GuidedChoiceV2(
            target=response.targets[0], capability=GuidedCapability.CORE_BOOT_ENCRYPTED
        )
        await self.fsc.v2_guided_POST(choice)

        self.assertEqual(model.storage_version, 2)

        partition_count = len(
            [
                structure
                for structure in self.fsc._info.system.volumes["pc"].structure
                if structure.role != snapdapi.Role.MBR
            ]
        )
        self.assertEqual(partition_count, len(disk.partitions()))
        mounts = {m.path: m.device.volume for m in model._all(type="mount")}
        self.assertEqual(set(mounts.keys()), {"/", "/boot", "/boot/efi"})
        device_map = {p.id: random_string() for p in disk.partitions()}
        self.fsc.update_devices(device_map)

        with mock.patch.object(
            snapdapi, "post_and_wait", new_callable=mock.AsyncMock
        ) as mocked:
            mocked.return_value = {
                "encrypted-devices": {
                    snapdapi.Role.SYSTEM_DATA: "enc-system-data",
                },
            }
            await self.fsc.setup_encryption(context=self.fsc.context)

        # setup_encryption mutates the filesystem model objects to
        # reference the newly created encrypted objects so re-read the
        # mount to device mapping.
        mounts = {m.path: m.device.volume for m in model._all(type="mount")}
        self.assertEqual(mounts["/"].path, "enc-system-data")

        with mock.patch.object(
            snapdapi, "post_and_wait", new_callable=mock.AsyncMock
        ) as mocked:
            await self.fsc.finish_install(context=self.fsc.context)
        mocked.assert_called_once()
        [call] = mocked.mock_calls
        request = call.args[2]
        self.assertEqual(request.action, snapdapi.SystemAction.INSTALL)
        self.assertEqual(request.step, snapdapi.SystemActionStep.FINISH)

    async def test_from_sample_data_autoinstall(self):
        # calling this a unit test is definitely questionable. but it
        # runs much more quickly than the integration test!
        self.fsc.model = model = make_model(Bootloader.UEFI)
        disk = make_disk(model)
        self.app.base_model.source.current.variations = {
            "default": CatalogEntryVariation(
                path="", size=1, snapd_system_label="prefer-encrypted"
            ),
        }

        self.app.dr_cfg.systems_dir_exists = True

        await self.fsc._examine_systems_task.start()
        await self.fsc._examine_systems_task.wait()
        self.fsc.start()

        await self.fsc.run_autoinstall_guided({"name": "hybrid"})

        self.assertEqual(model.storage_version, 2)

        partition_count = len(
            [
                structure
                for structure in self.fsc._info.system.volumes["pc"].structure
                if structure.role != snapdapi.Role.MBR
            ]
        )
        self.assertEqual(partition_count, len(disk.partitions()))

    async def test_from_sample_data_defective(self):
        self.fsc.model = model = make_model(Bootloader.UEFI)
        make_disk(model)
        self.app.base_model.source.current.type = "fsimage"
        self.app.base_model.source.current.variations = {
            "default": CatalogEntryVariation(
                path="", size=1, snapd_system_label="defective"
            ),
        }
        self.app.dr_cfg.systems_dir_exists = True
        await self.fsc._examine_systems_task.start()
        self.fsc.start()
        response = await self.fsc.v2_guided_GET(wait=True)
        self.assertEqual(len(response.targets), 1)
        self.assertEqual(len(response.targets[0].allowed), 0)
        self.assertEqual(len(response.targets[0].disallowed), 1)
        disallowed = response.targets[0].disallowed[0]
        self.assertEqual(
            disallowed.reason,
            GuidedDisallowedCapabilityReason.CORE_BOOT_ENCRYPTION_UNAVAILABLE,
        )<|MERGE_RESOLUTION|>--- conflicted
+++ resolved
@@ -90,12 +90,7 @@
     def setUp(self):
         self.app = make_app()
         self.app.opts.bootloader = "UEFI"
-<<<<<<< HEAD
-=======
         self.app.command_runner = mock.AsyncMock()
-        self.app.report_start_event = mock.Mock()
-        self.app.report_finish_event = mock.Mock()
->>>>>>> 143d8e35
         self.app.prober = mock.Mock()
         self.app.prober.get_storage = mock.AsyncMock()
         self.app.block_log_dir = "/inexistent"
