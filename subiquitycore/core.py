--- conflicted
+++ resolved
@@ -507,13 +507,9 @@
                 except Skip:
                     self.next_screen()
 
-<<<<<<< HEAD
             self.loop.set_alarm_in(
-=======
-            self.common['loop'].set_alarm_in(
                 0.00, lambda loop, ud: tty.setraw(0))
-            self.common['loop'].set_alarm_in(
->>>>>>> d2cf3a3a
+            self.loop.set_alarm_in(
                 0.05, select_initial_screen, initial_controller_index)
             self._connect_base_signals()
 
